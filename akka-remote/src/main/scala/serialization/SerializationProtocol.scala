/**
 * Copyright (C) 2009-2010 Scalable Solutions AB <http://scalablesolutions.se>
 */

package se.scalablesolutions.akka.serialization

import se.scalablesolutions.akka.stm.global._
import se.scalablesolutions.akka.stm.TransactionManagement._
import se.scalablesolutions.akka.stm.TransactionManagement
import se.scalablesolutions.akka.dispatch.MessageInvocation
import se.scalablesolutions.akka.remote.{RemoteServer, RemoteRequestProtocolIdFactory, MessageSerializer}
import se.scalablesolutions.akka.remote.protocol.RemoteProtocol.{ActorType => ActorTypeProtocol, _}
import ActorTypeProtocol._
import se.scalablesolutions.akka.config.{AllForOneStrategy, OneForOneStrategy, FaultHandlingStrategy}
import se.scalablesolutions.akka.config.ScalaConfig._

import com.google.protobuf.ByteString
import se.scalablesolutions.akka.actor._

/**
 * Type class definition for Actor Serialization
 */
trait FromBinary[T <: Actor] {
  def fromBinary(bytes: Array[Byte], act: T): T
}

trait ToBinary[T <: Actor] {
  def toBinary(t: T): Array[Byte]
}

// client needs to implement Format[] for the respective actor
trait Format[T <: Actor] extends FromBinary[T] with ToBinary[T]

/**
 * A default implementation for a stateless actor
 *
 * Create a Format object with the client actor as the implementation of the type class
 *
 * <pre>
 * object BinaryFormatMyStatelessActor  {
 *   implicit object MyStatelessActorFormat extends StatelessActorFormat[MyStatelessActor]
 * }
 * </pre>
 */
trait StatelessActorFormat[T <: Actor] extends Format[T] {
  def fromBinary(bytes: Array[Byte], act: T) = act

  def toBinary(ac: T) = Array.empty[Byte]
}

/**
 * A default implementation of the type class for a Format that specifies a serializer
 *
 * Create a Format object with the client actor as the implementation of the type class and
 * a serializer object
 *
 * <pre>
 * object BinaryFormatMyJavaSerializableActor  {
 *   implicit object MyJavaSerializableActorFormat extends SerializerBasedActorFormat[MyJavaSerializableActor]  {
 *     val serializer = Serializer.Java
 * }
 * }
 * </pre>
 */
trait SerializerBasedActorFormat[T <: Actor] extends Format[T] {
  val serializer: Serializer

  def fromBinary(bytes: Array[Byte], act: T) = serializer.fromBinary(bytes, Some(act.self.actorClass)).asInstanceOf[T]

  def toBinary(ac: T) = serializer.toBinary(ac)
}

/**
 * Module for local actor serialization.
 */
object ActorSerialization {
  def fromBinary[T <: Actor](bytes: Array[Byte])(implicit format: Format[T]): ActorRef =
    fromBinaryToLocalActorRef(bytes, format)

  def toBinary[T <: Actor](a: ActorRef, serializeMailBox: Boolean = true)(implicit format: Format[T]): Array[Byte] =
    toSerializedActorRefProtocol(a, format, serializeMailBox).toByteArray

  // wrapper for implicits to be used by Java
  def fromBinaryJ[T <: Actor](bytes: Array[Byte], format: Format[T]): ActorRef =
    fromBinary(bytes)(format)

  // wrapper for implicits to be used by Java
  def toBinaryJ[T <: Actor](a: ActorRef, format: Format[T], srlMailBox: Boolean = true): Array[Byte] =
    toBinary(a, srlMailBox)(format)

<<<<<<< HEAD
  private def toSerializedActorRefProtocol[T <: Actor](
    actorRef: ActorRef, format: Format[T], serializeMailBox: Boolean = true): SerializedActorRefProtocol = {
=======
  private[akka] def toSerializedActorRefProtocol[T <: Actor](
      actorRef: ActorRef, format: Format[T]): SerializedActorRefProtocol = {
>>>>>>> b78658ad
    val lifeCycleProtocol: Option[LifeCycleProtocol] = {
      def setScope(builder: LifeCycleProtocol.Builder, scope: Scope) = scope match {
        case Permanent => builder.setLifeCycle(LifeCycleType.PERMANENT)
        case Temporary => builder.setLifeCycle(LifeCycleType.TEMPORARY)
      }
      val builder = LifeCycleProtocol.newBuilder
      actorRef.lifeCycle match {
        case Some(LifeCycle(scope)) =>
          setScope(builder, scope)
          Some(builder.build)
        case None => None
      }
    }

    val originalAddress = AddressProtocol.newBuilder
        .setHostname(actorRef.homeAddress.getHostName)
        .setPort(actorRef.homeAddress.getPort)
        .build

    val builder = SerializedActorRefProtocol.newBuilder
        .setUuid(actorRef.uuid)
        .setId(actorRef.id)
        .setActorClassname(actorRef.actorClass.getName)
        .setOriginalAddress(originalAddress)
        .setIsTransactor(actorRef.isTransactor)
        .setTimeout(actorRef.timeout)

    if (serializeMailBox == true) {
      val messages = 
        actorRef.mailbox match {
          case q: java.util.Queue[MessageInvocation] =>
            val l = new scala.collection.mutable.ListBuffer[MessageInvocation]
            val it = q.iterator
            while (it.hasNext == true) l += it.next
            l
        }

      val requestProtocols = 
        messages.map(m =>
          RemoteActorSerialization.createRemoteRequestProtocolBuilder(
            actorRef,
            m.message,
            false,
            actorRef.getSender,
            None,
            ActorType.ScalaActor).build)

      requestProtocols.foreach(rp => builder.addMessages(rp))
    }

    actorRef.receiveTimeout.foreach(builder.setReceiveTimeout(_))
    builder.setActorInstance(ByteString.copyFrom(format.toBinary(actorRef.actor.asInstanceOf[T])))
    lifeCycleProtocol.foreach(builder.setLifeCycle(_))
    actorRef.supervisor.foreach(s => builder.setSupervisor(RemoteActorSerialization.toRemoteActorRefProtocol(s)))
    // FIXME: how to serialize the hotswap PartialFunction ??
    //hotswap.foreach(builder.setHotswapStack(_))
    builder.build
  }

  private def fromBinaryToLocalActorRef[T <: Actor](bytes: Array[Byte], format: Format[T]): ActorRef =
    fromProtobufToLocalActorRef(SerializedActorRefProtocol.newBuilder.mergeFrom(bytes).build, format, None)

  private[akka] def fromProtobufToLocalActorRef[T <: Actor](
      protocol: SerializedActorRefProtocol, format: Format[T], loader: Option[ClassLoader]): ActorRef = {
    Actor.log.debug("Deserializing SerializedActorRefProtocol to LocalActorRef:\n" + protocol)

    val serializer =
    if (format.isInstanceOf[SerializerBasedActorFormat[_]])
      Some(format.asInstanceOf[SerializerBasedActorFormat[_]].serializer)
    else None

    val lifeCycle =
    if (protocol.hasLifeCycle) {
      val lifeCycleProtocol = protocol.getLifeCycle
      Some(if (lifeCycleProtocol.getLifeCycle == LifeCycleType.PERMANENT) LifeCycle(Permanent)
      else if (lifeCycleProtocol.getLifeCycle == LifeCycleType.TEMPORARY) LifeCycle(Temporary)
      else throw new IllegalActorStateException("LifeCycle type is not valid: " + lifeCycleProtocol.getLifeCycle))
    } else None

    val supervisor =
    if (protocol.hasSupervisor)
      Some(RemoteActorSerialization.fromProtobufToRemoteActorRef(protocol.getSupervisor, loader))
    else None

    val hotswap =
    if (serializer.isDefined && protocol.hasHotswapStack) Some(serializer.get
        .fromBinary(protocol.getHotswapStack.toByteArray, Some(classOf[PartialFunction[Any, Unit]]))
        .asInstanceOf[PartialFunction[Any, Unit]])
    else None

    val classLoader = loader.getOrElse(getClass.getClassLoader)

    val factory = () => {
      val actorClass = classLoader.loadClass(protocol.getActorClassname)
      if (format.isInstanceOf[SerializerBasedActorFormat[_]])
        format.asInstanceOf[SerializerBasedActorFormat[_]].serializer.fromBinary(
          protocol.getActorInstance.toByteArray, Some(actorClass)).asInstanceOf[Actor]
      else actorClass.newInstance.asInstanceOf[Actor]
    }

    val ar = new LocalActorRef(
      protocol.getUuid,
      protocol.getId,
      protocol.getOriginalAddress.getHostname,
      protocol.getOriginalAddress.getPort,
      if (protocol.hasIsTransactor) protocol.getIsTransactor else false,
      if (protocol.hasTimeout) protocol.getTimeout else Actor.TIMEOUT,
      if (protocol.hasReceiveTimeout) Some(protocol.getReceiveTimeout) else None,
      lifeCycle,
      supervisor,
      hotswap,
      classLoader, // TODO: should we fall back to getClass.getClassLoader?
      factory)

    val messages = protocol.getMessagesList.toArray.toList.asInstanceOf[List[RemoteRequestProtocol]]
    messages.foreach(message => ar ! MessageSerializer.deserialize(message.getMessage))

    if (format.isInstanceOf[SerializerBasedActorFormat[_]] == false)
      format.fromBinary(protocol.getActorInstance.toByteArray, ar.actor.asInstanceOf[T])
    ar
  }
}

object RemoteActorSerialization {
  /**
   * Deserializes a byte array (Array[Byte]) into an RemoteActorRef instance.
   */
  def fromBinaryToRemoteActorRef(bytes: Array[Byte]): ActorRef =
    fromProtobufToRemoteActorRef(RemoteActorRefProtocol.newBuilder.mergeFrom(bytes).build, None)

  /**
   * Deserializes a byte array (Array[Byte]) into an RemoteActorRef instance.
   */
  def fromBinaryToRemoteActorRef(bytes: Array[Byte], loader: ClassLoader): ActorRef =
    fromProtobufToRemoteActorRef(RemoteActorRefProtocol.newBuilder.mergeFrom(bytes).build, Some(loader))

  /**
   * Deserializes a RemoteActorRefProtocol Protocol Buffers (protobuf) Message into an RemoteActorRef instance.
   */
  private[akka] def fromProtobufToRemoteActorRef(protocol: RemoteActorRefProtocol, loader: Option[ClassLoader]): ActorRef = {
    Actor.log.debug("Deserializing RemoteActorRefProtocol to RemoteActorRef:\n" + protocol)
    RemoteActorRef(
      protocol.getUuid,
      protocol.getActorClassname,
      protocol.getHomeAddress.getHostname,
      protocol.getHomeAddress.getPort,
      protocol.getTimeout,
      loader)
  }

  /**
   * Serializes the ActorRef instance into a Protocol Buffers (protobuf) Message.
   */
  def toRemoteActorRefProtocol(ar: ActorRef): RemoteActorRefProtocol = {
    import ar._
    val host = homeAddress.getHostName
    val port = homeAddress.getPort

    if (!registeredInRemoteNodeDuringSerialization) {
      Actor.log.debug("Register serialized Actor [%s] as remote @ [%s:%s]", actorClass.getName, host, port)
      RemoteServer.getOrCreateServer(homeAddress)
      RemoteServer.registerActorByUuid(homeAddress, uuid, ar)
      registeredInRemoteNodeDuringSerialization = true
    }

    RemoteActorRefProtocol.newBuilder
        .setUuid(uuid)
        .setActorClassname(actorClass.getName)
        .setHomeAddress(AddressProtocol.newBuilder.setHostname(host).setPort(port).build)
        .setTimeout(timeout)
        .build
  }

  def createRemoteRequestProtocolBuilder(
      actorRef: ActorRef,
      message: Any,
      isOneWay: Boolean,
      senderOption: Option[ActorRef],
      typedActorInfo: Option[Tuple2[String, String]],
      actorType: ActorType):
  RemoteRequestProtocol.Builder = {
    import actorRef._

    val actorInfoBuilder = ActorInfoProtocol.newBuilder
        .setUuid(uuid)
        .setId(actorRef.id)
        .setTarget(actorClassName)
        .setTimeout(timeout)

    typedActorInfo.foreach {
      typedActor =>
        actorInfoBuilder.setTypedActorInfo(
          TypedActorInfoProtocol.newBuilder
              .setInterface(typedActor._1)
              .setMethod(typedActor._2)
              .build)
    }

    actorType match {
      case ActorType.ScalaActor => actorInfoBuilder.setActorType(SCALA_ACTOR)
      case ActorType.TypedActor => actorInfoBuilder.setActorType(TYPED_ACTOR)
    }
    val actorInfo = actorInfoBuilder.build

    val requestBuilder = RemoteRequestProtocol.newBuilder
        .setId(RemoteRequestProtocolIdFactory.nextId)
        .setMessage(MessageSerializer.serialize(message))
        .setActorInfo(actorInfo)
        .setIsOneWay(isOneWay)

    val id = registerSupervisorAsRemoteActor
    if (id.isDefined) requestBuilder.setSupervisorUuid(id.get)

    senderOption.foreach {
      sender =>
        RemoteServer.getOrCreateServer(sender.homeAddress).register(sender.uuid, sender)
        requestBuilder.setSender(toRemoteActorRefProtocol(sender))
    }
    requestBuilder
  }


}


/**
 * Module for local typed actor serialization.
 */
object TypedActorSerialization {

  def fromBinary[T <: Actor, U <: AnyRef](bytes: Array[Byte])(implicit format: Format[T]): U =
    fromBinaryToLocalTypedActorRef(bytes, format)

  def toBinary[T <: Actor](proxy: AnyRef)(implicit format: Format[T]): Array[Byte] = {
    toSerializedTypedActorRefProtocol(proxy, format).toByteArray
  }

  // wrapper for implicits to be used by Java
  def fromBinaryJ[T <: Actor, U <: AnyRef](bytes: Array[Byte], format: Format[T]): U =
    fromBinary(bytes)(format)

  // wrapper for implicits to be used by Java
  def toBinaryJ[T <: Actor](a: AnyRef, format: Format[T]): Array[Byte] =
    toBinary(a)(format)

  private def toSerializedTypedActorRefProtocol[T <: Actor](
      proxy: AnyRef, format: Format[T]): SerializedTypedActorRefProtocol = {

    val init = AspectInitRegistry.initFor(proxy)
    if (init == null) throw new IllegalArgumentException("Proxy for typed actor could not be found in AspectInitRegistry.")

    SerializedTypedActorRefProtocol.newBuilder
        .setActorRef(ActorSerialization.toSerializedActorRefProtocol(init.actorRef, format))
        .setInterfaceName(init.interfaceClass.getName)
        .build
  }

  private def fromBinaryToLocalTypedActorRef[T <: Actor, U <: AnyRef](bytes: Array[Byte], format: Format[T]): U =
    fromProtobufToLocalTypedActorRef(SerializedTypedActorRefProtocol.newBuilder.mergeFrom(bytes).build, format, None)

  private def fromProtobufToLocalTypedActorRef[T <: Actor, U <: AnyRef](
      protocol: SerializedTypedActorRefProtocol, format: Format[T], loader: Option[ClassLoader]): U = {
    Actor.log.debug("Deserializing SerializedTypedActorRefProtocol to LocalActorRef:\n" + protocol)
    val actorRef = ActorSerialization.fromProtobufToLocalActorRef(protocol.getActorRef, format, loader)
    val intfClass = toClass(loader, protocol.getInterfaceName)
    TypedActor.newInstance(intfClass, actorRef).asInstanceOf[U]
  }

  private[akka] def toClass[U <: AnyRef](loader: Option[ClassLoader], name: String): Class[U] = {
    val classLoader = loader.getOrElse(getClass.getClassLoader)
    val clazz = classLoader.loadClass(name)
    clazz.asInstanceOf[Class[U]]
  }
}

/**
 * Module for remote typed actor serialization.
 */
object RemoteTypedActorSerialization {
  /**
   * Deserializes a byte array (Array[Byte]) into an RemoteActorRef instance.
   */
  def fromBinaryToRemoteTypedActorRef[T <: AnyRef](bytes: Array[Byte]): T =
    fromProtobufToRemoteTypedActorRef(RemoteTypedActorRefProtocol.newBuilder.mergeFrom(bytes).build, None)

  /**
   * Deserializes a byte array (Array[Byte]) into a AW RemoteActorRef proxy.
   */
  def fromBinaryToRemoteTypedActorRef[T <: AnyRef](bytes: Array[Byte], loader: ClassLoader): T =
    fromProtobufToRemoteTypedActorRef(RemoteTypedActorRefProtocol.newBuilder.mergeFrom(bytes).build, Some(loader))

  /**
   * Serialize as AW RemoteActorRef proxy.
   */
  def toBinary[T <: Actor](proxy: AnyRef): Array[Byte] = {
    toRemoteTypedActorRefProtocol(proxy).toByteArray
  }

  /**
   * Deserializes a RemoteTypedActorRefProtocol Protocol Buffers (protobuf) Message into AW RemoteActorRef proxy.
   */
  private[akka] def fromProtobufToRemoteTypedActorRef[T](protocol: RemoteTypedActorRefProtocol, loader: Option[ClassLoader]): T = {
    Actor.log.debug("Deserializing RemoteTypedActorRefProtocol to AW RemoteActorRef proxy:\n" + protocol)
    val actorRef = RemoteActorSerialization.fromProtobufToRemoteActorRef(protocol.getActorRef, loader)
    val intfClass = TypedActorSerialization.toClass(loader, protocol.getInterfaceName)
    TypedActor.createProxyForRemoteActorRef(intfClass, actorRef).asInstanceOf[T]
  }

  /**
   * Serializes the AW TypedActor proxy into a Protocol Buffers (protobuf) Message.
   */
  def toRemoteTypedActorRefProtocol(proxy: AnyRef): RemoteTypedActorRefProtocol = {
    val init = AspectInitRegistry.initFor(proxy)
    RemoteTypedActorRefProtocol.newBuilder
        .setActorRef(RemoteActorSerialization.toRemoteActorRefProtocol(init.actorRef))
        .setInterfaceName(init.interfaceClass.getName)
        .build
  }

}<|MERGE_RESOLUTION|>--- conflicted
+++ resolved
@@ -88,13 +88,8 @@
   def toBinaryJ[T <: Actor](a: ActorRef, format: Format[T], srlMailBox: Boolean = true): Array[Byte] =
     toBinary(a, srlMailBox)(format)
 
-<<<<<<< HEAD
-  private def toSerializedActorRefProtocol[T <: Actor](
+  private[akka] def toSerializedActorRefProtocol[T <: Actor](
     actorRef: ActorRef, format: Format[T], serializeMailBox: Boolean = true): SerializedActorRefProtocol = {
-=======
-  private[akka] def toSerializedActorRefProtocol[T <: Actor](
-      actorRef: ActorRef, format: Format[T]): SerializedActorRefProtocol = {
->>>>>>> b78658ad
     val lifeCycleProtocol: Option[LifeCycleProtocol] = {
       def setScope(builder: LifeCycleProtocol.Builder, scope: Scope) = scope match {
         case Permanent => builder.setLifeCycle(LifeCycleType.PERMANENT)
