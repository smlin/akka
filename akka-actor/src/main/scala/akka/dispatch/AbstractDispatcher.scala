/**
 * Copyright (C) 2009-2011 Typesafe Inc. <http://www.typesafe.com>
 */

package akka.dispatch

import java.util.concurrent._
import akka.event.Logging.Error
import akka.config.Configuration
import akka.util.{ Duration, Switch, ReentrantGuard }
import atomic.{ AtomicInteger, AtomicLong }
import java.util.concurrent.ThreadPoolExecutor.{ AbortPolicy, CallerRunsPolicy, DiscardOldestPolicy, DiscardPolicy }
import akka.actor._
import akka.actor.ActorSystem
import locks.ReentrantLock
import scala.annotation.tailrec
import akka.event.EventStream
import akka.actor.ActorSystem.Settings

/**
 * @author <a href="http://jonasboner.com">Jonas Bon&#233;r</a>
 */
final case class Envelope(val message: Any, val sender: ActorRef) {
  if (message.isInstanceOf[AnyRef] && (message.asInstanceOf[AnyRef] eq null)) throw new InvalidMessageException("Message is null")
}

object SystemMessage {
  @tailrec
  final def size(list: SystemMessage, acc: Int = 0): Int = {
    if (list eq null) acc else size(list.next, acc + 1)
  }

  @tailrec
  final def reverse(list: SystemMessage, acc: SystemMessage = null): SystemMessage = {
    if (list eq null) acc else {
      val next = list.next
      list.next = acc
      reverse(next, list)
    }
  }
}

/**
 * System messages are handled specially: they form their own queue within
 * each actor’s mailbox. This queue is encoded in the messages themselves to
 * avoid extra allocations and overhead. The next pointer is a normal var, and
 * it does not need to be volatile because in the enqueuing method its update
 * is immediately succeeded by a volatile write and all reads happen after the
 * volatile read in the dequeuing thread. Afterwards, the obtained list of
 * system messages is handled in a single thread only and not ever passed around,
 * hence no further synchronization is needed.
 *
 * ➡➡➡ NEVER SEND THE SAME SYSTEM MESSAGE OBJECT TO TWO ACTORS ⬅⬅⬅
 */
sealed trait SystemMessage extends PossiblyHarmful {
  var next: SystemMessage = _
}
case class Create() extends SystemMessage // send to self from Dispatcher.register
case class Recreate(cause: Throwable) extends SystemMessage // sent to self from ActorCell.restart
case class Suspend() extends SystemMessage // sent to self from ActorCell.suspend
case class Resume() extends SystemMessage // sent to self from ActorCell.resume
case class Terminate() extends SystemMessage // sent to self from ActorCell.stop
case class Supervise(child: ActorRef) extends SystemMessage // sent to supervisor ActorRef from ActorCell.start
case class Link(subject: ActorRef) extends SystemMessage // sent to self from ActorCell.startsWatching
case class Unlink(subject: ActorRef) extends SystemMessage // sent to self from ActorCell.stopsWatching

final case class TaskInvocation(eventStream: EventStream, function: () ⇒ Unit, cleanup: () ⇒ Unit) extends Runnable {
  def run() {
    try {
      function()
    } catch {
      case e ⇒ eventStream.publish(Error(e, this, e.getMessage))
    } finally {
      cleanup()
    }
  }
}

object MessageDispatcher {
  val UNSCHEDULED = 0 //WARNING DO NOT CHANGE THE VALUE OF THIS: It relies on the faster init of 0 in AbstractMessageDispatcher
  val SCHEDULED = 1
  val RESCHEDULED = 2

  implicit def defaultDispatcher(implicit system: ActorSystem) = system.dispatcher
}

/**
 * @author <a href="http://jonasboner.com">Jonas Bon&#233;r</a>
 */
<<<<<<< HEAD
abstract class MessageDispatcher(val app: ActorSystem) extends AbstractMessageDispatcher with Serializable {
=======
abstract class MessageDispatcher(
  val deadLetterMailbox: Mailbox,
  val eventStream: EventStream,
  val scheduler: Scheduler) extends Serializable {

>>>>>>> 4470cf0d
  import MessageDispatcher._
  import AbstractMessageDispatcher.{ inhabitantsUpdater, shutdownScheduleUpdater }

  /**
   *  Creates and returns a mailbox for the given actor.
   */
  protected[akka] def createMailbox(actor: ActorCell): Mailbox

  /**
   * Name of this dispatcher.
   */
  def name: String

  /**
   * Attaches the specified actor instance to this dispatcher
   */
  final def attach(actor: ActorCell): Unit = register(actor)

  /**
   * Detaches the specified actor instance from this dispatcher
   */
<<<<<<< HEAD
  final def detach(actor: ActorCell): Unit = try {
    unregister(actor)
  } finally {
    ifSensibleToDoSoThenScheduleShutdown()
=======
  final def detach(actor: ActorCell) {
    guard.lock.lock()
    try {
      unregister(actor)
      if (_tasks.get == 0 && _actors.get == 0) {
        shutdownSchedule match {
          case UNSCHEDULED ⇒
            shutdownSchedule = SCHEDULED
            scheduler.scheduleOnce(shutdownAction, timeoutMs, TimeUnit.MILLISECONDS)
          case SCHEDULED ⇒
            shutdownSchedule = RESCHEDULED
          case RESCHEDULED ⇒ //Already marked for reschedule
        }
      }
    } finally { guard.lock.unlock() }
  }

  protected final def startIfUnstarted() {
    if (active.isOff) {
      guard.lock.lock()
      try { active.switchOn { start() } }
      finally { guard.lock.unlock() }
    }
>>>>>>> 4470cf0d
  }

  protected[akka] final def dispatchTask(block: () ⇒ Unit) {
    val invocation = TaskInvocation(app, block, taskCleanup)
    inhabitantsUpdater.incrementAndGet(this)
    try {
<<<<<<< HEAD
      executeTask(invocation)
=======
      startIfUnstarted()
      executeTask(TaskInvocation(eventStream, block, taskCleanup))
>>>>>>> 4470cf0d
    } catch {
      case e ⇒
        inhabitantsUpdater.decrementAndGet(this)
        throw e
    }
  }

<<<<<<< HEAD
  @tailrec
  private final def ifSensibleToDoSoThenScheduleShutdown(): Unit = inhabitantsUpdater.get(this) match {
    case 0 ⇒
      shutdownScheduleUpdater.get(this) match {
        case UNSCHEDULED ⇒
          if (shutdownScheduleUpdater.compareAndSet(this, UNSCHEDULED, SCHEDULED)) {
            app.scheduler.scheduleOnce(shutdownAction, timeoutMs, TimeUnit.MILLISECONDS)
            ()
          } else ifSensibleToDoSoThenScheduleShutdown()
        case SCHEDULED ⇒
          if (shutdownScheduleUpdater.compareAndSet(this, SCHEDULED, RESCHEDULED)) ()
          else ifSensibleToDoSoThenScheduleShutdown()
        case RESCHEDULED ⇒ ()
      }
    case _ ⇒ ()
  }

  private final val taskCleanup: () ⇒ Unit =
    () ⇒ if (inhabitantsUpdater.decrementAndGet(this) == 0) ifSensibleToDoSoThenScheduleShutdown()
=======
  private val taskCleanup: () ⇒ Unit =
    () ⇒ if (_tasks.decrementAndGet() == 0) {
      guard.lock.lock()
      try {
        if (_tasks.get == 0 && _actors.get == 0) {
          shutdownSchedule match {
            case UNSCHEDULED ⇒
              shutdownSchedule = SCHEDULED
              scheduler.scheduleOnce(shutdownAction, timeoutMs, TimeUnit.MILLISECONDS)
            case SCHEDULED ⇒
              shutdownSchedule = RESCHEDULED
            case RESCHEDULED ⇒ //Already marked for reschedule
          }
        }
      } finally { guard.lock.unlock() }
    }
>>>>>>> 4470cf0d

  /**
   * If you override it, you must call it. But only ever once. See "attach" for only invocation
   */
  protected[akka] def register(actor: ActorCell) {
    inhabitantsUpdater.incrementAndGet(this)
    // ➡➡➡ NEVER SEND THE SAME SYSTEM MESSAGE OBJECT TO TWO ACTORS ⬅⬅⬅
    systemDispatch(actor, Create()) //FIXME should this be here or moved into ActorCell.start perhaps?
  }

  /**
   * If you override it, you must call it. But only ever once. See "detach" for the only invocation
   */
  protected[akka] def unregister(actor: ActorCell) {
    inhabitantsUpdater.decrementAndGet(this)
    val mailBox = actor.mailbox
    mailBox.becomeClosed() // FIXME reschedule in tell if possible race with cleanUp is detected in order to properly clean up
    actor.mailbox = deadLetterMailbox
    cleanUpMailboxFor(actor, mailBox)
    mailBox.cleanUp()
  }

  /**
   * Overridable callback to clean up the mailbox for a given actor,
   * called when an actor is unregistered.
   */
  protected def cleanUpMailboxFor(actor: ActorCell, mailBox: Mailbox) {

    if (mailBox.hasSystemMessages) {
      var message = mailBox.systemDrain()
      while (message ne null) {
        // message must be “virgin” before being able to systemEnqueue again
        val next = message.next
        message.next = null
        deadLetterMailbox.systemEnqueue(actor.self, message)
        message = next
      }
    }

    if (mailBox.hasMessages) {
      var envelope = mailBox.dequeue
      while (envelope ne null) {
        deadLetterMailbox.enqueue(actor.self, envelope)
        envelope = mailBox.dequeue
      }
    }
  }

  private val shutdownAction = new Runnable {
<<<<<<< HEAD
    @tailrec
    final def run() {
      shutdownScheduleUpdater.get(MessageDispatcher.this) match {
        case UNSCHEDULED ⇒ ()
        case SCHEDULED ⇒
          try {
            if (inhabitantsUpdater.get(MessageDispatcher.this) == 0) //Warning, racy
              shutdown()
          } finally {
            shutdownScheduleUpdater.getAndSet(MessageDispatcher.this, UNSCHEDULED) //TODO perhaps check if it was modified since we checked?
          }
        case RESCHEDULED ⇒
          if (shutdownScheduleUpdater.compareAndSet(MessageDispatcher.this, RESCHEDULED, SCHEDULED))
            app.scheduler.scheduleOnce(this, timeoutMs, TimeUnit.MILLISECONDS)
          else run()
      }
=======
    def run() {
      guard.lock.lock()
      try {
        shutdownSchedule match {
          case RESCHEDULED ⇒
            shutdownSchedule = SCHEDULED
            scheduler.scheduleOnce(this, timeoutMs, TimeUnit.MILLISECONDS)
          case SCHEDULED ⇒
            if (_tasks.get == 0) {
              active switchOff {
                shutdown() // shut down in the dispatcher's references is zero
              }
            }
            shutdownSchedule = UNSCHEDULED
          case UNSCHEDULED ⇒ //Do nothing
        }
      } finally { guard.lock.unlock() }
>>>>>>> 4470cf0d
    }
  }

  /**
   * When the dispatcher no longer has any actors registered, how long will it wait until it shuts itself down, in Ms
   * defaulting to your akka configs "akka.actor.dispatcher-shutdown-timeout" or otherwise, 1 Second
   */
  protected[akka] def timeoutMs: Long

  /**
   * After the call to this method, the dispatcher mustn't begin any new message processing for the specified reference
   */
  def suspend(actor: ActorCell): Unit = {
    val mbox = actor.mailbox
    if (mbox.dispatcher eq this)
      mbox.becomeSuspended()
  }

  /*
   * After the call to this method, the dispatcher must begin any new message processing for the specified reference
   */
  def resume(actor: ActorCell): Unit = {
    val mbox = actor.mailbox
    if (mbox.dispatcher eq this) {
      mbox.becomeOpen()
      registerForExecution(mbox, false, false)
    }
  }

  /**
   *   Will be called when the dispatcher is to queue an invocation for execution
   */
  protected[akka] def systemDispatch(receiver: ActorCell, invocation: SystemMessage)

  /**
   *   Will be called when the dispatcher is to queue an invocation for execution
   */
  protected[akka] def dispatch(receiver: ActorCell, invocation: Envelope)

  /**
   * Suggest to register the provided mailbox for execution
   */
  protected[akka] def registerForExecution(mbox: Mailbox, hasMessageHint: Boolean, hasSystemMessageHint: Boolean): Boolean

  // TODO check whether this should not actually be a property of the mailbox
  protected[akka] def throughput: Int
  protected[akka] def throughputDeadlineTime: Int

  @inline
  protected[akka] final val isThroughputDeadlineTimeDefined = throughputDeadlineTime > 0
  @inline
  protected[akka] final val isThroughputDefined = throughput > 1

  protected[akka] def executeTask(invocation: TaskInvocation)

  /**
   * Called one time every time an actor is detached from this dispatcher and this dispatcher has no actors left attached
   * Must be idempotent
   */
  protected[akka] def shutdown(): Unit

  /**
   * Returns the size of the mailbox for the specified actor
   */
  def mailboxSize(actor: ActorCell): Int = actor.mailbox.numberOfMessages

  /**
   * Returns the "current" emptiness status of the mailbox for the specified actor
   */
  def mailboxIsEmpty(actor: ActorCell): Boolean = !actor.mailbox.hasMessages
}

/**
 * Trait to be used for hooking in new dispatchers into Dispatchers.fromConfig
 */
abstract class MessageDispatcherConfigurator(val settings: Settings, val eventStream: EventStream) {
  /**
   * Returns an instance of MessageDispatcher given a Configuration
   */
  def configure(config: Configuration): MessageDispatcher

  def mailboxType(config: Configuration): MailboxType = {
    val capacity = config.getInt("mailbox-capacity", settings.MailboxCapacity)
    if (capacity < 1) UnboundedMailbox()
    else {
      val duration = Duration(
        config.getInt("mailbox-push-timeout-time", settings.MailboxPushTimeout.toMillis.toInt),
        settings.DefaultTimeUnit)
      BoundedMailbox(capacity, duration)
    }
  }

  def configureThreadPool(config: Configuration, createDispatcher: ⇒ (ThreadPoolConfig) ⇒ MessageDispatcher): ThreadPoolConfigDispatcherBuilder = {
    import ThreadPoolConfigDispatcherBuilder.conf_?

    //Apply the following options to the config if they are present in the config
    ThreadPoolConfigDispatcherBuilder(createDispatcher, ThreadPoolConfig(eventStream)).configure(
      conf_?(config getInt "keep-alive-time")(time ⇒ _.setKeepAliveTime(Duration(time, settings.DefaultTimeUnit))),
      conf_?(config getDouble "core-pool-size-factor")(factor ⇒ _.setCorePoolSizeFromFactor(factor)),
      conf_?(config getDouble "max-pool-size-factor")(factor ⇒ _.setMaxPoolSizeFromFactor(factor)),
      conf_?(config getBool "allow-core-timeout")(allow ⇒ _.setAllowCoreThreadTimeout(allow)),
      conf_?(config getInt "task-queue-size" flatMap {
        case size if size > 0 ⇒
          config getString "task-queue-type" map {
            case "array"       ⇒ ThreadPoolConfig.arrayBlockingQueue(size, false) //TODO config fairness?
            case "" | "linked" ⇒ ThreadPoolConfig.linkedBlockingQueue(size)
            case x             ⇒ throw new IllegalArgumentException("[%s] is not a valid task-queue-type [array|linked]!" format x)
          }
        case _ ⇒ None
      })(queueFactory ⇒ _.setQueueFactory(queueFactory)))
  }
}<|MERGE_RESOLUTION|>--- conflicted
+++ resolved
@@ -87,15 +87,11 @@
 /**
  * @author <a href="http://jonasboner.com">Jonas Bon&#233;r</a>
  */
-<<<<<<< HEAD
-abstract class MessageDispatcher(val app: ActorSystem) extends AbstractMessageDispatcher with Serializable {
-=======
 abstract class MessageDispatcher(
   val deadLetterMailbox: Mailbox,
   val eventStream: EventStream,
-  val scheduler: Scheduler) extends Serializable {
-
->>>>>>> 4470cf0d
+  val scheduler: Scheduler) extends AbstractMessageDispatcher with Serializable {
+
   import MessageDispatcher._
   import AbstractMessageDispatcher.{ inhabitantsUpdater, shutdownScheduleUpdater }
 
@@ -117,48 +113,17 @@
   /**
    * Detaches the specified actor instance from this dispatcher
    */
-<<<<<<< HEAD
   final def detach(actor: ActorCell): Unit = try {
     unregister(actor)
   } finally {
     ifSensibleToDoSoThenScheduleShutdown()
-=======
-  final def detach(actor: ActorCell) {
-    guard.lock.lock()
-    try {
-      unregister(actor)
-      if (_tasks.get == 0 && _actors.get == 0) {
-        shutdownSchedule match {
-          case UNSCHEDULED ⇒
-            shutdownSchedule = SCHEDULED
-            scheduler.scheduleOnce(shutdownAction, timeoutMs, TimeUnit.MILLISECONDS)
-          case SCHEDULED ⇒
-            shutdownSchedule = RESCHEDULED
-          case RESCHEDULED ⇒ //Already marked for reschedule
-        }
-      }
-    } finally { guard.lock.unlock() }
-  }
-
-  protected final def startIfUnstarted() {
-    if (active.isOff) {
-      guard.lock.lock()
-      try { active.switchOn { start() } }
-      finally { guard.lock.unlock() }
-    }
->>>>>>> 4470cf0d
   }
 
   protected[akka] final def dispatchTask(block: () ⇒ Unit) {
-    val invocation = TaskInvocation(app, block, taskCleanup)
+    val invocation = TaskInvocation(eventStream, block, taskCleanup)
     inhabitantsUpdater.incrementAndGet(this)
     try {
-<<<<<<< HEAD
       executeTask(invocation)
-=======
-      startIfUnstarted()
-      executeTask(TaskInvocation(eventStream, block, taskCleanup))
->>>>>>> 4470cf0d
     } catch {
       case e ⇒
         inhabitantsUpdater.decrementAndGet(this)
@@ -166,14 +131,13 @@
     }
   }
 
-<<<<<<< HEAD
   @tailrec
   private final def ifSensibleToDoSoThenScheduleShutdown(): Unit = inhabitantsUpdater.get(this) match {
     case 0 ⇒
       shutdownScheduleUpdater.get(this) match {
         case UNSCHEDULED ⇒
           if (shutdownScheduleUpdater.compareAndSet(this, UNSCHEDULED, SCHEDULED)) {
-            app.scheduler.scheduleOnce(shutdownAction, timeoutMs, TimeUnit.MILLISECONDS)
+            scheduler.scheduleOnce(shutdownAction, timeoutMs, TimeUnit.MILLISECONDS)
             ()
           } else ifSensibleToDoSoThenScheduleShutdown()
         case SCHEDULED ⇒
@@ -186,24 +150,6 @@
 
   private final val taskCleanup: () ⇒ Unit =
     () ⇒ if (inhabitantsUpdater.decrementAndGet(this) == 0) ifSensibleToDoSoThenScheduleShutdown()
-=======
-  private val taskCleanup: () ⇒ Unit =
-    () ⇒ if (_tasks.decrementAndGet() == 0) {
-      guard.lock.lock()
-      try {
-        if (_tasks.get == 0 && _actors.get == 0) {
-          shutdownSchedule match {
-            case UNSCHEDULED ⇒
-              shutdownSchedule = SCHEDULED
-              scheduler.scheduleOnce(shutdownAction, timeoutMs, TimeUnit.MILLISECONDS)
-            case SCHEDULED ⇒
-              shutdownSchedule = RESCHEDULED
-            case RESCHEDULED ⇒ //Already marked for reschedule
-          }
-        }
-      } finally { guard.lock.unlock() }
-    }
->>>>>>> 4470cf0d
 
   /**
    * If you override it, you must call it. But only ever once. See "attach" for only invocation
@@ -253,7 +199,6 @@
   }
 
   private val shutdownAction = new Runnable {
-<<<<<<< HEAD
     @tailrec
     final def run() {
       shutdownScheduleUpdater.get(MessageDispatcher.this) match {
@@ -267,28 +212,9 @@
           }
         case RESCHEDULED ⇒
           if (shutdownScheduleUpdater.compareAndSet(MessageDispatcher.this, RESCHEDULED, SCHEDULED))
-            app.scheduler.scheduleOnce(this, timeoutMs, TimeUnit.MILLISECONDS)
+            scheduler.scheduleOnce(this, timeoutMs, TimeUnit.MILLISECONDS)
           else run()
       }
-=======
-    def run() {
-      guard.lock.lock()
-      try {
-        shutdownSchedule match {
-          case RESCHEDULED ⇒
-            shutdownSchedule = SCHEDULED
-            scheduler.scheduleOnce(this, timeoutMs, TimeUnit.MILLISECONDS)
-          case SCHEDULED ⇒
-            if (_tasks.get == 0) {
-              active switchOff {
-                shutdown() // shut down in the dispatcher's references is zero
-              }
-            }
-            shutdownSchedule = UNSCHEDULED
-          case UNSCHEDULED ⇒ //Do nothing
-        }
-      } finally { guard.lock.unlock() }
->>>>>>> 4470cf0d
     }
   }
 
