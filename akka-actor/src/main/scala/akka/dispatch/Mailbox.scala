/**
 * Copyright (C) 2009-2011 Typesafe Inc. <http://www.typesafe.com>
 */

package akka.dispatch

import akka.AkkaException
import java.util.{ Comparator, PriorityQueue }
import akka.util._
import java.util.Queue
import akka.actor.{ ActorContext, ActorCell }
import java.util.concurrent._
import atomic.{ AtomicInteger, AtomicReferenceFieldUpdater }
import annotation.tailrec

class MessageQueueAppendFailedException(message: String, cause: Throwable = null) extends AkkaException(message, cause)

private[dispatch] object Mailbox {

  type Status = Int

  /*
   * the following assigned numbers CANNOT be changed without looking at the code which uses them!
   */

  // primary status: only first three
  final val Open = 0 // _status is not initialized in AbstractMailbox, so default must be zero!
  final val Suspended = 1
  final val Closed = 2
  // secondary status: Scheduled bit may be added to Open/Suspended
  final val Scheduled = 4

  // static constant for enabling println debugging of message processing (for hardcore bugs)
  final val debug = false
}

/**
 * @author <a href="http://jonasboner.com">Jonas Bon&#233;r</a>
 */
abstract class Mailbox(val actor: ActorCell) extends AbstractMailbox with MessageQueue with SystemMessageQueue with Runnable {
  import Mailbox._

  @inline
  final def status: Mailbox.Status = AbstractMailbox.updater.get(this)

  @inline
  final def isActive: Boolean = (status & 3) == Open

  @inline
  final def isSuspended: Boolean = (status & 3) == Suspended

  @inline
  final def isClosed: Boolean = status == Closed

  @inline
  final def isScheduled: Boolean = (status & Scheduled) != 0

  @inline
  protected final def updateStatus(oldStatus: Status, newStatus: Status): Boolean =
    AbstractMailbox.updater.compareAndSet(this, oldStatus, newStatus)

  @inline
  protected final def setStatus(newStatus: Status): Unit =
    AbstractMailbox.updater.set(this, newStatus)

  /**
   * Internal method to enforce a volatile write of the status
   */
  @tailrec
  final def acknowledgeStatus() {
    val s = status
    if (updateStatus(s, s)) ()
    else acknowledgeStatus()
  }

  /**
   * set new primary status Open. Caller does not need to worry about whether
   * status was Scheduled or not.
   */
  @tailrec
  final def becomeOpen(): Boolean = status match {
    case Closed ⇒ setStatus(Closed); false
    case s      ⇒ updateStatus(s, Open | s & Scheduled) || becomeOpen()
  }

  /**
   * set new primary status Suspended. Caller does not need to worry about whether
   * status was Scheduled or not.
   */
  @tailrec
  final def becomeSuspended(): Boolean = status match {
    case Closed ⇒ setStatus(Closed); false
    case s      ⇒ updateStatus(s, Suspended | s & Scheduled) || becomeSuspended()
  }

  /**
   * set new primary status Closed. Caller does not need to worry about whether
   * status was Scheduled or not.
   */
  @tailrec
  final def becomeClosed(): Boolean = status match {
    case Closed ⇒ setStatus(Closed); false
    case s      ⇒ updateStatus(s, Closed) || becomeClosed()
  }

  /**
   * Set Scheduled status, keeping primary status as is.
   */
  @tailrec
  final def setAsScheduled(): Boolean = {
    val s = status
    /*
     * only try to add Scheduled bit if pure Open/Suspended, not Closed or with
     * Scheduled bit already set (this is one of the reasons why the numbers
     * cannot be changed in object Mailbox above)
     */
    if (s <= Suspended) updateStatus(s, s | Scheduled) || setAsScheduled()
    else false
  }

  /**
   * Reset Scheduled status, keeping primary status as is.
   */
  @tailrec
  final def setAsIdle(): Boolean = {
    val s = status
    /*
     * only try to remove Scheduled bit if currently Scheduled, not Closed or
     * without Scheduled bit set (this is one of the reasons why the numbers
     * cannot be changed in object Mailbox above)
     */
    if (s >= Scheduled) {
      updateStatus(s, s & ~Scheduled) || setAsIdle()
    } else {
      acknowledgeStatus() // this write is needed to make memory consistent after processMailbox()
      false
    }
  }

  /*
   * AtomicReferenceFieldUpdater for system queue
   */
  protected final def systemQueueGet: SystemMessage = AbstractMailbox.systemQueueUpdater.get(this)
  protected final def systemQueuePut(_old: SystemMessage, _new: SystemMessage): Boolean = AbstractMailbox.systemQueueUpdater.compareAndSet(this, _old, _new)

  def shouldBeRegisteredForExecution(hasMessageHint: Boolean, hasSystemMessageHint: Boolean): Boolean = status match {
    case Open | Scheduled ⇒ hasMessageHint || hasSystemMessageHint || hasSystemMessages || hasMessages
    case Closed           ⇒ false
    case _                ⇒ hasSystemMessageHint || hasSystemMessages
  }

  final def run = {
    try processMailbox()
    finally {
      setAsIdle()
      dispatcher.registerForExecution(this, false, false)
    }
  }

  /**
   * Process the messages in the mailbox
   *
   * @return true if the processing finished before the mailbox was empty, due to the throughput constraint
   */
  final def processMailbox() {
    processAllSystemMessages() //First, process all system messages

    if (isActive) {
      var nextMessage = dequeue()
      if (nextMessage ne null) { //If we have a message
        if (dispatcher.isThroughputDefined) { //If we're using throughput, we need to do some book-keeping
          var processedMessages = 0
          val deadlineNs = if (dispatcher.isThroughputDeadlineTimeDefined) System.nanoTime + TimeUnit.MILLISECONDS.toNanos(dispatcher.throughputDeadlineTime) else 0
          do {
<<<<<<< HEAD
            if (debug) println(actor + " processing message " + nextMessage.message + " from " + nextMessage.channel)
            nextMessage.invoke
=======
            actor invoke nextMessage
>>>>>>> 550ed58b

            processAllSystemMessages() //After we're done, process all system messages

            nextMessage = if (isActive) { // If we aren't suspended, we need to make sure we're not overstepping our boundaries
              processedMessages += 1
              if ((processedMessages >= dispatcher.throughput) || (dispatcher.isThroughputDeadlineTimeDefined && System.nanoTime >= deadlineNs)) // If we're throttled, break out
                null //We reached our boundaries, abort
              else dequeue //Dequeue the next message
            } else null //Abort
          } while (nextMessage ne null)
        } else { //If we only run one message per process
          actor invoke nextMessage //Just run it
          processAllSystemMessages() //After we're done, process all system messages
        }
      }
    }
  }

  def processAllSystemMessages() {
    var nextMessage = systemDrain()
    try {
      while (nextMessage ne null) {
        if (debug) println(actor + " processing system message " + nextMessage)
        actor systemInvoke nextMessage
        nextMessage = nextMessage.next
        // don’t ever execute normal message when system message present!
        if (nextMessage eq null) nextMessage = systemDrain()
      }
      if (debug) println(actor + " has finished processing system messages")
    } catch {
      case e ⇒
        actor.app.eventHandler.error(e, this, "exception during processing system messages, dropping " + SystemMessage.size(nextMessage) + " messages!")
        throw e
    }
  }

  def dispatcher: MessageDispatcher
}

trait MessageQueue {
  /*
   * These method need to be implemented in subclasses; they should not rely on the internal stuff above.
   */
  def enqueue(handle: Envelope)

  def dequeue(): Envelope

  def numberOfMessages: Int

  def hasMessages: Boolean
}

trait SystemMessageQueue {
  /**
   * Enqueue a new system message, e.g. by prepending atomically as new head of a single-linked list.
   */
  def systemEnqueue(message: SystemMessage): Unit

  /**
   * Dequeue all messages from system queue and return them as single-linked list.
   */
  def systemDrain(): SystemMessage

  def hasSystemMessages: Boolean
}

trait DefaultSystemMessageQueue { self: Mailbox ⇒

  @tailrec
  final def systemEnqueue(message: SystemMessage): Unit = {
    if (Mailbox.debug) println(actor + " having system message enqueued: " + message)
    val head = systemQueueGet
    /*
     * this write is safely published by the compareAndSet contained within
     * systemQueuePut; “Intra-Thread Semantics” on page 12 of the JSR133 spec
     * guarantees that “head” uses the value obtained from systemQueueGet above.
     * Hence, SystemMessage.next does not need to be volatile.
     */
    message.next = head
    if (!systemQueuePut(head, message)) systemEnqueue(message)
  }

  @tailrec
  final def systemDrain(): SystemMessage = {
    val head = systemQueueGet
    if (systemQueuePut(head, null)) SystemMessage.reverse(head) else systemDrain()
  }

  def hasSystemMessages: Boolean = systemQueueGet ne null
}

trait UnboundedMessageQueueSemantics extends QueueBasedMessageQueue {
  final def enqueue(handle: Envelope): Unit = queue add handle
  final def dequeue(): Envelope = queue.poll()
}

trait BoundedMessageQueueSemantics extends QueueBasedMessageQueue {
  def pushTimeOut: Duration
  override def queue: BlockingQueue[Envelope]

  final def enqueue(handle: Envelope) {
    if (pushTimeOut.length > 0) {
      queue.offer(handle, pushTimeOut.length, pushTimeOut.unit) || {
        throw new MessageQueueAppendFailedException("Couldn't enqueue message " + handle + " to " + toString)
      }
    } else queue put handle
  }

  final def dequeue(): Envelope = queue.poll()
}

trait QueueBasedMessageQueue extends MessageQueue {
  def queue: Queue[Envelope]
  final def numberOfMessages = queue.size
  final def hasMessages = !queue.isEmpty
}

/**
 * Mailbox configuration.
 */
trait MailboxType {
  def create(dispatcher: MessageDispatcher, receiver: ActorCell): Mailbox
}

/**
 * It's a case class for Java (new UnboundedMailbox)
 */
case class UnboundedMailbox() extends MailboxType {
  override def create(_dispatcher: MessageDispatcher, receiver: ActorCell) =
    new Mailbox(receiver) with QueueBasedMessageQueue with UnboundedMessageQueueSemantics with DefaultSystemMessageQueue {
      final val queue = new ConcurrentLinkedQueue[Envelope]()
      final val dispatcher = _dispatcher
    }
}

case class BoundedMailbox( final val capacity: Int, final val pushTimeOut: Duration) extends MailboxType {

  if (capacity < 0) throw new IllegalArgumentException("The capacity for BoundedMailbox can not be negative")
  if (pushTimeOut eq null) throw new IllegalArgumentException("The push time-out for BoundedMailbox can not be null")

  override def create(_dispatcher: MessageDispatcher, receiver: ActorCell) =
    new Mailbox(receiver) with QueueBasedMessageQueue with BoundedMessageQueueSemantics with DefaultSystemMessageQueue {
      final val queue = new LinkedBlockingQueue[Envelope](capacity)
      final val pushTimeOut = BoundedMailbox.this.pushTimeOut
      final val dispatcher = _dispatcher
    }
}

case class UnboundedPriorityMailbox( final val cmp: Comparator[Envelope]) extends MailboxType {
  override def create(_dispatcher: MessageDispatcher, receiver: ActorCell) =
    new Mailbox(receiver) with QueueBasedMessageQueue with UnboundedMessageQueueSemantics with DefaultSystemMessageQueue {
      final val queue = new PriorityBlockingQueue[Envelope](11, cmp)
      final val dispatcher = _dispatcher
    }
}

case class BoundedPriorityMailbox( final val cmp: Comparator[Envelope], final val capacity: Int, final val pushTimeOut: Duration) extends MailboxType {

  if (capacity < 0) throw new IllegalArgumentException("The capacity for BoundedMailbox can not be negative")
  if (pushTimeOut eq null) throw new IllegalArgumentException("The push time-out for BoundedMailbox can not be null")

  override def create(_dispatcher: MessageDispatcher, receiver: ActorCell) =
    new Mailbox(receiver) with QueueBasedMessageQueue with BoundedMessageQueueSemantics with DefaultSystemMessageQueue {
      final val queue = new BoundedBlockingQueue[Envelope](capacity, new PriorityQueue[Envelope](11, cmp))
      final val pushTimeOut = BoundedPriorityMailbox.this.pushTimeOut
      final val dispatcher = _dispatcher
    }
}
<|MERGE_RESOLUTION|>--- conflicted
+++ resolved
@@ -30,7 +30,7 @@
   // secondary status: Scheduled bit may be added to Open/Suspended
   final val Scheduled = 4
 
-  // static constant for enabling println debugging of message processing (for hardcore bugs)
+  // mailbox debugging helper using println (see below)
   final val debug = false
 }
 
@@ -172,12 +172,8 @@
           var processedMessages = 0
           val deadlineNs = if (dispatcher.isThroughputDeadlineTimeDefined) System.nanoTime + TimeUnit.MILLISECONDS.toNanos(dispatcher.throughputDeadlineTime) else 0
           do {
-<<<<<<< HEAD
-            if (debug) println(actor + " processing message " + nextMessage.message + " from " + nextMessage.channel)
-            nextMessage.invoke
-=======
+            if (debug) println(actor + " processing message " + nextMessage)
             actor invoke nextMessage
->>>>>>> 550ed58b
 
             processAllSystemMessages() //After we're done, process all system messages
 
@@ -206,7 +202,6 @@
         // don’t ever execute normal message when system message present!
         if (nextMessage eq null) nextMessage = systemDrain()
       }
-      if (debug) println(actor + " has finished processing system messages")
     } catch {
       case e ⇒
         actor.app.eventHandler.error(e, this, "exception during processing system messages, dropping " + SystemMessage.size(nextMessage) + " messages!")
@@ -248,7 +243,7 @@
 
   @tailrec
   final def systemEnqueue(message: SystemMessage): Unit = {
-    if (Mailbox.debug) println(actor + " having system message enqueued: " + message)
+    if (Mailbox.debug) println(actor + " having enqueued " + message)
     val head = systemQueueGet
     /*
      * this write is safely published by the compareAndSet contained within
